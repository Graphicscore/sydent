--- conflicted
+++ resolved
@@ -70,7 +70,6 @@
                 else:
                     globalAssocStore.removeAssociation(assocObj.medium, assocObj.address)
 
-<<<<<<< HEAD
                 # inject the shadow association, if any.
                 if sgAssocs[localId][1] is not None:
                     shadowAssocObj = threePidAssocFromDict(sgAssocs[localId][1])
@@ -85,10 +84,7 @@
                 # at this point, in order to tell the inviting HS that someone out there has just bound the 3PID.
                 self.sydent.threepidBinder.notifyPendingInvites(assocObj)
 
-        d = twisted.internet.defer.succeed(True)
-=======
         d = defer.succeed(True)
->>>>>>> 8089c598
         return d
 
 
