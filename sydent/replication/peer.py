--- conflicted
+++ resolved
@@ -28,11 +28,8 @@
 import json
 import binascii
 
-<<<<<<< HEAD
 import nacl
 
-=======
->>>>>>> af5b8d4c
 from twisted.internet import defer
 from twisted.web.client import readBody
 
@@ -87,11 +84,7 @@
     def __init__(self, sydent, server_name, port, pubkeys):
         super(RemotePeer, self).__init__(server_name, pubkeys)
         self.sydent = sydent
-<<<<<<< HEAD
         self.port = port
-=======
-
->>>>>>> af5b8d4c
         # look up or build the replication URL
         try:
             replication_url = sydent.cfg.get(
@@ -154,7 +147,7 @@
         # Verify the JSON
         signedjson.sign.verify_signed_json(assoc, self.servername, self.verify_key)
 
-    def pushUpdates(self, data):
+    def pushUpdates(self, sgAssocs):
         """Push updates to a remote peer.
 
         :param data: A dictionary of possible `sg_assocs`, `invite_tokens`
@@ -164,12 +157,10 @@
         :rtype: Deferred
         """
 
+        body = {'sgAssocs': sgAssocs}
+
         reqDeferred = self.sydent.replicationHttpsClient.postJson(
-<<<<<<< HEAD
-            self.replication_url, data
-=======
             self.replication_url, body
->>>>>>> af5b8d4c
         )
 
         # XXX: We'll also need to prune the deleted associations out of the
