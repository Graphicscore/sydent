--- conflicted
+++ resolved
@@ -44,10 +44,6 @@
     def __init__(self, servername, pubkeys):
         self.servername = servername
         self.pubkeys = pubkeys
-<<<<<<< HEAD
-        self.shadow = False
-        self.is_being_pushed_to = False
-=======
         self.is_being_pushed_to = False
 
     def pushUpdates(self, sgAssocs):
@@ -57,7 +53,6 @@
         :return a deferred
         """
         pass
->>>>>>> 48c4c0a6
 
 
 class LocalPeer(Peer):
@@ -108,10 +103,7 @@
         super(RemotePeer, self).__init__(server_name, pubkeys)
         self.sydent = sydent
         self.port = port
-<<<<<<< HEAD
-=======
-
->>>>>>> 48c4c0a6
+
         # look up or build the replication URL
         try:
             replication_url = sydent.cfg.get(
