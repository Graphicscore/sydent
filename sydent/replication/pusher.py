--- conflicted
+++ resolved
@@ -17,11 +17,8 @@
 
 import logging
 
-<<<<<<< HEAD
 from twisted.internet import defer
 import twisted.internet.reactor
-=======
->>>>>>> 2113b493
 import twisted.internet.task
 
 from sydent.util import time_msec
