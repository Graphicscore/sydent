--- conflicted
+++ resolved
@@ -47,8 +47,7 @@
         signer = Signer(self.sydent)
 
         for localId in localAssocs:
-<<<<<<< HEAD
-            sgAssoc = assocSigner.signedThreePidAssociation(localAssocs[localId])
+            sgAssoc = signer.signedThreePidAssociation(localAssocs[localId])
             shadowSgAssoc = None
 
             if self.sydent.shadow_hs_master and self.sydent.shadow_hs_slave:
@@ -60,13 +59,9 @@
                         ":" + self.sydent.shadow_hs_master,
                         ":" + self.sydent.shadow_hs_slave
                     )
-                shadowSgAssoc = assocSigner.signedThreePidAssociation(shadowAssoc)
+                shadowSgAssoc = signer.signedThreePidAssociation(shadowAssoc)
 
             signedAssocs[localId] = (sgAssoc, shadowSgAssoc)
-=======
-            sgAssoc = signer.signedThreePidAssociation(localAssocs[localId])
-            signedAssocs[localId] = sgAssoc
->>>>>>> 8089c598
 
         return (signedAssocs, maxId)
 
