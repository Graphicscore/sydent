# -*- coding: utf-8 -*-

# Copyright 2014 OpenMarket Ltd
# Copyright 2019 The Matrix.org Foundation C.I.C.
#
# Licensed under the Apache License, Version 2.0 (the "License");
# you may not use this file except in compliance with the License.
# You may obtain a copy of the License at
#
#     http://www.apache.org/licenses/LICENSE-2.0
#
# Unless required by applicable law or agreed to in writing, software
# distributed under the License is distributed on an "AS IS" BASIS,
# WITHOUT WARRANTIES OR CONDITIONS OF ANY KIND, either express or implied.
# See the License for the specific language governing permissions and
# limitations under the License.

import logging

from twisted.internet import defer
import twisted.internet.reactor
import twisted.internet.task

from sydent.util import time_msec
from sydent.replication.peer import LocalPeer
from sydent.db.threepid_associations import LocalAssociationStore
from sydent.db.invite_tokens import JoinTokenStore
from sydent.db.peers import PeerStore

logger = logging.getLogger(__name__)

<<<<<<< HEAD
# Maximum amount of signed objects to replicate to a peer at a time
EPHEMERAL_PUBLIC_KEYS_PUSH_LIMIT = 100
INVITE_TOKENS_PUSH_LIMIT = 100
INVITE_UPDATES_PUSH_LIMIT = 100
=======
# Maximum amount of signed associations to replicate to a peer at a time
>>>>>>> 48c4c0a6
ASSOCIATIONS_PUSH_LIMIT = 100


class Pusher:
    def __init__(self, sydent):
        self.sydent = sydent
        self.pushing = False
        self.peerStore = PeerStore(self.sydent)
<<<<<<< HEAD
        self.join_token_store = JoinTokenStore(self.sydent)
=======
>>>>>>> 48c4c0a6
        self.local_assoc_store = LocalAssociationStore(self.sydent)

    def setup(self):
        cb = twisted.internet.task.LoopingCall(Pusher.scheduledPush, self)
        cb.clock = self.sydent.reactor
        cb.start(10.0)

    def doLocalPush(self):
        """
        Synchronously push local associations to this server (ie. copy them to globals table)
        The local server is essentially treated the same as any other peer except we don't do
        the network round-trip and this function can be used so the association goes into the
        global table before the http call returns (so clients know it will be available on at
        least the same ID server they used)
        """
        localPeer = LocalPeer(self.sydent)

        signedAssocs, _ = self.local_assoc_store.getSignedAssociationsAfterId(
            localPeer.lastId, None
        )

        localPeer.pushUpdates(signedAssocs)

    def scheduledPush(self):
<<<<<<< HEAD
        """Push pending updates to a remote peer. To be called regularly.

        :returns deferred.DeferredList
        """
        peers = self.peerStore.getAllPeers()

        # Push to all peers in parallel
        return defer.DeferredList([self._push_to_peer(p) for p in peers])

    @defer.inlineCallbacks
    def _push_to_peer(self, p):
        logger.debug("Looking for updates to push to %s", p.servername)

        # Check if a push operation is already active. If so, don't start another
        if p.is_being_pushed_to:
            logger.debug("Waiting for %s:%d to finish pushing...", p.servername, p.port)
            return

        try:
            # Dictionary for holding all data to push
            push_data = {}

            # Dictionary for holding all the ids of db tables we've successfully replicated
            ids = {}
            total_updates = 0

            # Push associations
            associations, max_id = self.local_assoc_store.getSignedAssociationsAfterId(
                p.lastSentAssocsId, ASSOCIATIONS_PUSH_LIMIT
            )
            push_data["sg_assocs"] = associations
            ids["sg_assocs"] = max_id

            # Push invite tokens and ephemeral public keys
            push_data["invite_tokens"] = {}
            ids["invite_tokens"] = {}

            added, max_id = self.join_token_store.getInviteTokensAfterId(
                p.lastSentInviteTokensId, INVITE_TOKENS_PUSH_LIMIT
            )
            push_data["invite_tokens"]["added"] = added
            ids["invite_tokens"]["added"] = max_id

            updated, max_id = self.join_token_store.getInviteUpdatesAfterId(
                p.lastSentInviteUpdatesId, INVITE_UPDATES_PUSH_LIMIT
            )
            push_data["invite_tokens"]["updated"] = updated
            ids["invite_tokens"]["updated"] = max_id

            keys, max_id = self.join_token_store.getEphemeralPublicKeysAfterId(
                p.lastSentEphemeralKeysId, EPHEMERAL_PUBLIC_KEYS_PUSH_LIMIT
            )
            push_data["ephemeral_public_keys"] = keys
            ids["ephemeral_public_keys"] = max_id

            # Count each of the inner dictionaries instead of the outer
            # (which will always have len 2)
            token_count = (
                len(push_data["invite_tokens"]["added"]) +
                len(push_data["invite_tokens"]["updated"])
            )
            key_count = len(push_data["ephemeral_public_keys"])
            association_count = len(push_data["sg_assocs"])

            total_updates += token_count + key_count + association_count

            logger.debug(
                "%d updates to push to %s:%d",
                total_updates, p.servername, p.port
            )

            # Return if there are no updates to send
            if not total_updates:
                return

            yield p.pushUpdates(push_data)

            yield self.peerStore.setLastSentIdAndPokeSucceeded(
                p.servername, ids, time_msec()
            )

            logger.info(
                "Successfully pushed %d items to %s:%d",
                total_updates, p.servername, p.port
=======
        """Push pending updates to all known remote peers. To be called regularly.

        :returns a deferred.DeferredList of defers, one per peer we're pushing to that will
        resolve when pushing to that peer has completed, successfully or otherwise
        :rtype deferred.DeferredList
        """
        peers = self.peerStore.getAllPeers()

        # Push to all peers in parallel
        return defer.DeferredList([self._push_to_peer(p) for p in peers])

    @defer.inlineCallbacks
    def _push_to_peer(self, p):
        logger.debug("Looking for updates to push to %s", p.servername)

        # Check if a push operation is already active. If so, don't start another
        if p.is_being_pushed_to:
            logger.debug("Waiting for %s:%d to finish pushing...", p.servername, p.port)
            return

        p.is_being_pushed_to = True

        try:
            # Push associations
            assocs, latest_assoc_id = self.local_assoc_store.getSignedAssociationsAfterId(
                p.lastSentVersion, ASSOCIATIONS_PUSH_LIMIT
            )

            # If there are no updates left to send, break the loop
            if not assocs:
                return

            logger.info(
                "Pushing %d updates to %s:%d",
                len(assocs), p.servername, p.port
            )
            result = yield p.pushUpdates(assocs)

            yield self.peerStore.setLastSentVersionAndPokeSucceeded(
                p.servername, latest_assoc_id, time_msec()
            )

            logger.info(
                "Pushed updates to %s:%d with result %d %s",
                p.servername, p.port, result.code, result.phrase
>>>>>>> 48c4c0a6
            )
        except Exception:
            logger.exception("Error pushing updates to %s:%d", p.servername, p.port)
        finally:
            # Whether pushing completed or an error occurred, signal that pushing has finished
            p.is_being_pushed_to = False<|MERGE_RESOLUTION|>--- conflicted
+++ resolved
@@ -29,14 +29,10 @@
 
 logger = logging.getLogger(__name__)
 
-<<<<<<< HEAD
 # Maximum amount of signed objects to replicate to a peer at a time
 EPHEMERAL_PUBLIC_KEYS_PUSH_LIMIT = 100
 INVITE_TOKENS_PUSH_LIMIT = 100
 INVITE_UPDATES_PUSH_LIMIT = 100
-=======
-# Maximum amount of signed associations to replicate to a peer at a time
->>>>>>> 48c4c0a6
 ASSOCIATIONS_PUSH_LIMIT = 100
 
 
@@ -45,10 +41,7 @@
         self.sydent = sydent
         self.pushing = False
         self.peerStore = PeerStore(self.sydent)
-<<<<<<< HEAD
         self.join_token_store = JoinTokenStore(self.sydent)
-=======
->>>>>>> 48c4c0a6
         self.local_assoc_store = LocalAssociationStore(self.sydent)
 
     def setup(self):
@@ -73,10 +66,11 @@
         localPeer.pushUpdates(signedAssocs)
 
     def scheduledPush(self):
-<<<<<<< HEAD
-        """Push pending updates to a remote peer. To be called regularly.
+        """Push pending updates to all known remote peers. To be called regularly.
 
-        :returns deferred.DeferredList
+        :returns a deferred.DeferredList of defers, one per peer we're pushing to that will
+        resolve when pushing to that peer has completed, successfully or otherwise
+        :rtype deferred.DeferredList
         """
         peers = self.peerStore.getAllPeers()
 
@@ -91,6 +85,8 @@
         if p.is_being_pushed_to:
             logger.debug("Waiting for %s:%d to finish pushing...", p.servername, p.port)
             return
+
+        p.is_being_pushed_to = True
 
         try:
             # Dictionary for holding all data to push
@@ -149,6 +145,7 @@
             if not total_updates:
                 return
 
+            logger.info("Pushing %d updates to %s:%d", total_updates, p.servername, p.port)
             yield p.pushUpdates(push_data)
 
             yield self.peerStore.setLastSentIdAndPokeSucceeded(
@@ -158,53 +155,6 @@
             logger.info(
                 "Successfully pushed %d items to %s:%d",
                 total_updates, p.servername, p.port
-=======
-        """Push pending updates to all known remote peers. To be called regularly.
-
-        :returns a deferred.DeferredList of defers, one per peer we're pushing to that will
-        resolve when pushing to that peer has completed, successfully or otherwise
-        :rtype deferred.DeferredList
-        """
-        peers = self.peerStore.getAllPeers()
-
-        # Push to all peers in parallel
-        return defer.DeferredList([self._push_to_peer(p) for p in peers])
-
-    @defer.inlineCallbacks
-    def _push_to_peer(self, p):
-        logger.debug("Looking for updates to push to %s", p.servername)
-
-        # Check if a push operation is already active. If so, don't start another
-        if p.is_being_pushed_to:
-            logger.debug("Waiting for %s:%d to finish pushing...", p.servername, p.port)
-            return
-
-        p.is_being_pushed_to = True
-
-        try:
-            # Push associations
-            assocs, latest_assoc_id = self.local_assoc_store.getSignedAssociationsAfterId(
-                p.lastSentVersion, ASSOCIATIONS_PUSH_LIMIT
-            )
-
-            # If there are no updates left to send, break the loop
-            if not assocs:
-                return
-
-            logger.info(
-                "Pushing %d updates to %s:%d",
-                len(assocs), p.servername, p.port
-            )
-            result = yield p.pushUpdates(assocs)
-
-            yield self.peerStore.setLastSentVersionAndPokeSucceeded(
-                p.servername, latest_assoc_id, time_msec()
-            )
-
-            logger.info(
-                "Pushed updates to %s:%d with result %d %s",
-                p.servername, p.port, result.code, result.phrase
->>>>>>> 48c4c0a6
             )
         except Exception:
             logger.exception("Error pushing updates to %s:%d", p.servername, p.port)
