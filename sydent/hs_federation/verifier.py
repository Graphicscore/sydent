--- conflicted
+++ resolved
@@ -92,14 +92,6 @@
         servers to do perspective checks).
 
         :param acceptable_server_names: If provided and not None,
-<<<<<<< HEAD
-            only signatures from servers in this list will be accepted.
-        :type acceptable_server_names: list[str]
-
-        :return a tuple of the server name and key name that was
-            successfully verified. If the json cannot be verified,
-        raises SignatureVerifyException.
-=======
         only signatures from servers in this list will be accepted.
         :type acceptable_server_names: list[unicode] or None
 
@@ -108,7 +100,6 @@
         :rtype: twisted.internet.defer.Deferred[tuple[unicode]]
 
         :raise SignatureVerifyException: The json cannot be verified.
->>>>>>> 9c0acee4
         """
         if 'signatures' not in signed_json:
             raise SignatureVerifyException("Signature missing")
