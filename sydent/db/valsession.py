--- conflicted
+++ resolved
@@ -119,8 +119,6 @@
         cur.execute("update threepid_token_auths set sendAttemptNumber = ? where id = ?", (attemptNo, sid))
         self.sydent.db.commit()
 
-<<<<<<< HEAD
-=======
     def setValidated(self, sid, validated):
         """
         Updates a session to set the validated flag to the given value.
@@ -135,7 +133,6 @@
         cur.execute("update threepid_validation_sessions set validated = ? where id = ?", (validated, sid))
         self.sydent.db.commit()
 
->>>>>>> 9059eb24
     def setMtime(self, sid, mtime):
         """
         Set the time of the last send attempt for the session with the given ID
