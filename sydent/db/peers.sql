--- conflicted
+++ resolved
@@ -13,8 +13,8 @@
 See the License for the specific language governing permissions and
 limitations under the License.
 */
+-- Note that this SQL file is not up to date, and migrations can be found in sydent/db/sqlitedb.py
 
-<<<<<<< HEAD
 CREATE TABLE IF NOT EXISTS peers (
 	id integer primary key,
 	name varchar(255) not null,
@@ -26,11 +26,7 @@
 	active integer not null default 0,
 	shadow integer not null default 0
 );
-=======
--- Note that this SQL file is not up to date, and migrations can be found in sydent/db/sqlitedb.py
 
-CREATE TABLE IF NOT EXISTS peers (id integer primary key, name varchar(255) not null, port integer default null, lastSentVersion integer, lastPokeSucceededAt integer, active integer not null default 0);
->>>>>>> 4d171b09
 CREATE UNIQUE INDEX IF NOT EXISTS name on peers(name);
 
 CREATE TABLE IF NOT EXISTS peer_pubkeys (
