# -*- coding: utf-8 -*-

# Copyright 2015 OpenMarket Ltd
# Copyright 2019 New Vector Ltd
#
# Licensed under the Apache License, Version 2.0 (the "License");
# you may not use this file except in compliance with the License.
# You may obtain a copy of the License at
#
#     http://www.apache.org/licenses/LICENSE-2.0
#
# Unless required by applicable law or agreed to in writing, software
# distributed under the License is distributed on an "AS IS" BASIS,
# WITHOUT WARRANTIES OR CONDITIONS OF ANY KIND, either express or implied.
# See the License for the specific language governing permissions and
# limitations under the License.

import time
import logging

logger = logging.getLogger(__name__)

class JoinTokenStore(object):
    def __init__(self, sydent):
        self.sydent = sydent

    def storeToken(self, medium, address, roomId, sender, token, originServer=None, originId=None, commit=True):
        """Stores an invite token.

        :param medium: The medium of the token.
        :type medium: str
        :param address: The address of the token.
        :type address: str
        :param roomId: The room ID this token is tied to.
        :type roomId: str
        :param sender: The sender of the invite.
        :type sender: str
        :param token: The token itself.
        :type token: str
        :param originServer: The server this invite originated from (if
            coming from replication).
        :type originServer: str, None
        :param originId: The id of the token in the DB of originServer. Used
            for determining if we've already received a token or not.
        :type originId: int, None
        :param commit: Whether DB changes should be committed by this
            function (or an external one).
        :type commit: bool
        """
        if originId and originServer:
            # Check if we've already seen this association from this server
            last_processed_id = self.getLastTokenIdFromServer(originServer)
            if int(originId) <= int(last_processed_id):
                logger.info("We have already seen token ID %s from %s. Ignoring.", originId, originServer)
                return

        cur = self.sydent.db.cursor()

        cur.execute("INSERT INTO invite_tokens"
                    " ('medium', 'address', 'room_id', 'sender', 'token', 'received_ts', 'origin_server', 'origin_id')"
                    " VALUES (?, ?, ?, ?, ?, ?, ?, ?)",
                    (medium, address, roomId, sender, token, int(time.time()), originServer, originId))
        if commit:
            self.sydent.db.commit()

    def updateToken(self, medium, address, room_id, sender, token, sent_ts, origin_server, origin_id, commit=True):
        """Process an invite token update received over replication.

        :param medium: The medium of the token.
        :type medium: str
        :param address: The address of the token.
        :type address: str
        :param room_id: The room ID this token is tied to.
        :type room_id: str
        :param sender: The sender of the invite.
        :type sender: str
        :param token: The token itself.
        :type token: str
        :param sent_ts: The timestamp at which the token has been delivered to the
            invitee (if applicable).
        :type sent_ts: str, None
        :param origin_server: The server the original version of the token originated
            from.
        :type origin_server: str
        :param origin_id: The id of the token in the DB of origin_server. Used
            for determining the row to update in the database.
        :type origin_id: int
        :param commit: Whether DB changes should be committed by this
            function (or an external one).
        :type commit: bool
        """
        cur = self.sydent.db.cursor()

        params = (medium, address, room_id, sender, token, sent_ts, origin_id)

        # Updates sent over replication include the origin_server and the origin_id as
        # seen from the server performing the update.
        # If we received an update to an invite that originated from this server,
        # use the id column to identify the invite to update, otherwise use the
        # origin_server and origin_id.
        # Note that we don't replicate 3PID invites that have been received over
        # replication, so we're sure that origin_server and origin_id are the right
        # ones (as opposed to, e.g., a server B replicating an invite on behalf of
        # another server A so that the origin_server and origin_id are for B rather
        # than A, from which that invite originated).
        if origin_server == self.sydent.server_name:
            where_clause = """
                WHERE id = ?
            """
        else:
            where_clause = """
                WHERE origin_id = ? AND origin_server = ?
            """
            params += (origin_server,)

        sql = """
            UPDATE invite_tokens
            SET medium = ?, address = ?, room_id = ?, sender = ?, token = ?, sent_ts = ?
        """

        sql += where_clause

        cur.execute(sql, params)

        if commit:
            self.sydent.db.commit()

    def getTokens(self, medium, address):
<<<<<<< HEAD
        """Retrieve the invite token(s) for a given 3PID medium and address.
        Filters out tokens which have expired.

        :param medium: The medium of the 3PID.
        :type medium: str
        :param address: The address of the 3PID.
        :type address: str
        :returns a list of invite tokens, or an empty list if no tokens found.
        :rtype: list[Dict[str, str]]
=======
        """
        Retrieves the pending invites tokens for this 3PID that haven't been delivered
        yet.

        :param medium: The medium of the 3PID to get tokens for.
        :type medium: unicode
        :param address: The address of the 3PID to get tokens for.
        :type address: unicode

        :return: A list of dicts, each containing a pending token and its metadata for
            this 3PID.
        :rtype: list[dict[str, unicode or dict[str, unicode]]
>>>>>>> 1156e5e1
        """
        cur = self.sydent.db.cursor()

        res = cur.execute(
            "SELECT medium, address, room_id, sender, token, origin_server, received_ts FROM invite_tokens"
            " WHERE medium = ? AND address = ? AND sent_ts IS NULL",
            (medium, address,)
        )
        rows = res.fetchall()

        ret = []

        validity_period = self.sydent.invites_validity_period
        if validity_period is not None:
            min_valid_ts_ms = int(time.time() - validity_period/1000)

        for row in rows:
<<<<<<< HEAD
            medium, address, roomId, sender, token, origin_server, received_ts = row

            if (
                validity_period is not None
                and received_ts and received_ts < min_valid_ts_ms
            ):
                # Ignore this invite if it has expired.
                continue
=======
            medium, address, roomId, sender, token = row

            # Ensure we're dealing with unicode.
            if isinstance(medium, bytes):
                medium = medium.decode("UTF-8")
            if isinstance(address, bytes):
                address = address.decode("UTF-8")
            if isinstance(roomId, bytes):
                roomId = roomId.decode("UTF-8")
            if isinstance(sender, bytes):
                sender = sender.decode("UTF-8")
            if isinstance(token, bytes):
                token = token.decode("UTF-8")
>>>>>>> 1156e5e1

            ret.append({
                "medium": medium,
                "address": address,
                "room_id": roomId,
                "sender": sender,
                "token": token,
                "origin_server": origin_server,
            })

        return ret

    def getInviteTokensAfterId(self, afterId, limit):
        """Retrieves max `limit` invite tokens after a given DB id.

        :param afterId: A database id to act as an offset. Tokens after this
            id are returned.
        :type afterId: int
        :param limit: Max amount of database rows to return.
        :type limit: int, None
        :returns a tuple consisting of a dict of invite tokens (with key
            being the token's DB id) and the maximum DB id that was extracted.
            Otherwise returns ({}, None) if no tokens are found.
        :rtype: Tuple[Dict[int, Dict], int|None]
        """
        cur = self.sydent.db.cursor()
        res = cur.execute(
            "SELECT id, medium, address, room_id, sender, token FROM invite_tokens"
            " WHERE id > ? AND origin_id IS NULL LIMIT ?",
            (afterId, limit,)
        )
        rows = res.fetchall()

        # Dict of "id": {content}
        invite_tokens = {}

        maxId = None

        for row in rows:
            maxId, medium, address, room_id, sender, token = row
            invite_tokens[maxId] = {
                "origin_id": maxId,
                "medium": medium,
                "address": address,
                "room_id": room_id,
                "sender": sender,
                "token": token,
            }

        return invite_tokens, maxId

    def getLastTokenIdFromServer(self, server):
        """Returns the last known invite token that was received from the
        given server.

        :param server: The name of the origin server.
        :type server: str
        :returns a database id marking the last known invite token received
            from the given server. Returns 0 if no tokens have been received from
            this server.
        :rtype: int
        """
        cur = self.sydent.db.cursor()
        res = cur.execute("select max(origin_id), count(origin_id) from invite_tokens"
                          " where origin_server = ?", (server,))
        row = res.fetchone()

        if row[1] == 0:
            return 0

        return row[0]


    def markTokensAsSent(self, medium, address):
<<<<<<< HEAD
        """Mark invite tokens as sent.

        :param medium: The medium of the token.
        :type medium: str
        :param address: The address of the token.
        :type address: str
=======
        """
        Updates the invite tokens associated with a given 3PID to mark them as
        delivered to a homeserver so they're not delivered again in the future.

        :param medium: The medium of the 3PID to update tokens for.
        :type medium: unicode
        :param address: The address of the 3PID to update tokens for.
        :type address: unicode
>>>>>>> 1156e5e1
        """
        cur = self.sydent.db.cursor()

        cur.execute(
            "UPDATE invite_tokens SET sent_ts = ? WHERE medium = ? AND address = ?",
            (int(time.time()), medium, address,)
        )

        # Insert a row for every updated invite in the updated_invites table so the
        # update is replicated to other servers.
        res = cur.execute(
            "SELECT id FROM invite_tokens WHERE medium = ? AND address = ?",
            (medium, address,)
        )

        rows = res.fetchall()

        cur.executemany(
            "INSERT INTO updated_invites (invite_id) VALUES (?)", rows
        )

        self.sydent.db.commit()

    def storeEphemeralPublicKey(self, publicKey, persistenceTs=None, originServer=None, originId=None, commit=True):
        """Stores an ephemeral public key in the database.

        :param publicKey: the ephemeral public key to store.
        :type publicKey: str
        :param persistenceTs:
        :type persistenceTs: int
        :param originServer: the server this key was received from (if
            retrieved through replication).
        :type originServer: str
        :param originId: The id of the key in the DB of originServer. Used
            for determining if we've already received a key or not.
        :type originId: int
        :param commit: Whether DB changes should be committed by this
            function (or an external one).
        :type commit: bool
        """
        if originId and originServer:
            # Check if we've already seen this association from this server
            last_processed_id = self.getLastEphemeralPublicKeyIdFromServer(originServer)
            if int(originId) <= int(last_processed_id):
                logger.info("We have already seen key ID %s from %s. Ignoring.", originId, originServer)
                return

        if not persistenceTs:
            persistenceTs = int(time.time())
        cur = self.sydent.db.cursor()
        cur.execute(
            "INSERT INTO ephemeral_public_keys"
            " (public_key, persistence_ts, origin_server, origin_id)"
            " VALUES (?, ?, ?, ?)",
            (publicKey, persistenceTs, originServer, originId)
        )
        if commit:
            self.sydent.db.commit()

    def validateEphemeralPublicKey(self, publicKey):
        """Mark an ephemeral public key as validated.

        :param publicKey: An ephemeral public key.
        :type publicKey: str
        :returns true or false depending on whether validation was
            successful.
        :rtype: bool
        """
        cur = self.sydent.db.cursor()
        cur.execute(
            "UPDATE ephemeral_public_keys"
            " SET verify_count = verify_count + 1"
            " WHERE public_key = ?",
            (publicKey,)
        )
        self.sydent.db.commit()
        return cur.rowcount > 0

    def getEphemeralPublicKeysAfterId(self, afterId, limit):
        """Retrieves max `limit` ephemeral public keys after a given DB id.

        :param afterId: A database id to act as an offset. Keys after this id
            are returned.
        :type afterId: int
        :param limit: Max amount of database rows to return.
        :type limit: int
        :returns a tuple consisting of a list of ephemeral public keys (with
            key being the token's DB id) and the maximum table id that was
            extracted. Otherwise returns ({}, None) if no keys are found.
        :rtype: Tuple[Dict[int, Dict], int|None]
        """
        cur = self.sydent.db.cursor()
        res = cur.execute(
            "SELECT id, public_key, verify_count, persistence_ts FROM ephemeral_public_keys"
            " WHERE id > ? AND origin_id IS NULL LIMIT ?",
            (afterId, limit,)
        )
        rows = res.fetchall()

        # Dict of "id": {content}
        ephemeral_keys = {}

        maxId = None

        for row in rows:
            maxId, public_key, verify_count, persistence_ts = row
            ephemeral_keys[maxId] = {
                "public_key": public_key,
                "verify_count": verify_count,
                "persistence_ts": persistence_ts,
            }

        return ephemeral_keys, maxId

    def getLastEphemeralPublicKeyIdFromServer(self, server):
        """Returns the last known ephemeral public key that was received from
        the given server.

        :param server: The name of the origin server.
        :type server: str
        :returns the last known DB id received from the given server, or 0 if
            none have been received.
        :rtype: int
        """
        cur = self.sydent.db.cursor()
        res = cur.execute("select max(origin_id),count(origin_id) from ephemeral_public_keys"
                          " where origin_server = ?", (server,))
        row = res.fetchone()

        if not row or row[1] == 0:
            return 0

        return row[0]

    def getSenderForToken(self, token):
        """Returns the sender for a given invite token.

        :param token: The invite token.
        :type token: str
        :returns the sender of a given invite token or None if there isn't
            one.
        :rtype: str, None
        """
        cur = self.sydent.db.cursor()
        res = cur.execute(
            "SELECT sender FROM invite_tokens WHERE token = ?",
            (token,)
        )
        rows = res.fetchall()
        if rows:
            return rows[0][0]
        return None

    def deleteTokens(self, medium, address):
        """
        Deletes every token for a given 3PID.

        :param medium: The medium of the 3PID to delete tokens for.
        :type medium: unicode
        :param address: The address of the 3PID to delete tokens for.
        :type address: unicode
        """
        cur = self.sydent.db.cursor()

        cur.execute(
            "DELETE FROM invite_tokens WHERE medium = ? AND address = ?",
            (medium, address,)
        )

        self.sydent.db.commit()

    def getInviteUpdatesAfterId(self, last_id, limit):
        """Returns every updated token for which its update id is higher than the provided
        `last_id`, capped at `limit` tokens.

        :param last_id: The last ID processed during the previous run.
        :type last_id: int
        :param limit: The maximum number of results to return.
        :type limit: int
        :returns a tuple consisting of a list of invite tokens and the maximum DB id
            that was extracted from the table keeping track of the updates.
            Otherwise returns ([], None) if no tokens are found.
        :rtype: Tuple[List[Dict], int|None]

        """
        cur = self.sydent.db.cursor()

        # Retrieve the IDs of the invites that have been updated since the last time.
        res = cur.execute(
            """
                SELECT u.id, t.id, medium, address, room_id, sender, token, sent_ts,
                    origin_server, origin_id
                FROM updated_invites AS u
                    LEFT JOIN invite_tokens AS t ON (t.id = u.invite_id)
                WHERE u.id > ? ORDER BY u.id ASC LIMIT ?;
            """,
            (last_id, limit),
        )

        rows = res.fetchall()

        max_id = None

        # Retrieve each invite and append it to a list.
        invites = []
        for row in rows:
            max_id, invite_id, medium, address, room_id, sender, token, sent_ts, origin_server, origin_id = row
            # Append a new dict to the list containing the token's metadata,
            # including an `origin_id` and an `origin_server` so that the receiving end
            # can figure out which invite to update in its local database. If the token
            # originated from this server, use its local ID as the value for
            # `origin_id`, and the local server's server_name for `origin_server`.
            invites.append(
                {
                    "origin_id": origin_id if origin_id is not None else invite_id,
                    "origin_server": origin_server if origin_server is not None else self.sydent.server_name,
                    "medium": medium,
                    "address": address,
                    "room_id": room_id,
                    "sender": sender,
                    "token": token,
                    "sent_ts": sent_ts,
                }
            )

        self.sydent.db.commit()

        return invites, max_id<|MERGE_RESOLUTION|>--- conflicted
+++ resolved
@@ -126,17 +126,6 @@
             self.sydent.db.commit()
 
     def getTokens(self, medium, address):
-<<<<<<< HEAD
-        """Retrieve the invite token(s) for a given 3PID medium and address.
-        Filters out tokens which have expired.
-
-        :param medium: The medium of the 3PID.
-        :type medium: str
-        :param address: The address of the 3PID.
-        :type address: str
-        :returns a list of invite tokens, or an empty list if no tokens found.
-        :rtype: list[Dict[str, str]]
-=======
         """
         Retrieves the pending invites tokens for this 3PID that haven't been delivered
         yet.
@@ -149,7 +138,6 @@
         :return: A list of dicts, each containing a pending token and its metadata for
             this 3PID.
         :rtype: list[dict[str, unicode or dict[str, unicode]]
->>>>>>> 1156e5e1
         """
         cur = self.sydent.db.cursor()
 
@@ -167,17 +155,7 @@
             min_valid_ts_ms = int(time.time() - validity_period/1000)
 
         for row in rows:
-<<<<<<< HEAD
             medium, address, roomId, sender, token, origin_server, received_ts = row
-
-            if (
-                validity_period is not None
-                and received_ts and received_ts < min_valid_ts_ms
-            ):
-                # Ignore this invite if it has expired.
-                continue
-=======
-            medium, address, roomId, sender, token = row
 
             # Ensure we're dealing with unicode.
             if isinstance(medium, bytes):
@@ -190,7 +168,15 @@
                 sender = sender.decode("UTF-8")
             if isinstance(token, bytes):
                 token = token.decode("UTF-8")
->>>>>>> 1156e5e1
+            if isinstance(origin_server, bytes):
+                origin_server = origin_server.decode("UTF-8")
+
+            if (
+                validity_period is not None
+                and received_ts and received_ts < min_valid_ts_ms
+            ):
+                # Ignore this invite if it has expired.
+                continue
 
             ret.append({
                 "medium": medium,
@@ -265,14 +251,6 @@
 
 
     def markTokensAsSent(self, medium, address):
-<<<<<<< HEAD
-        """Mark invite tokens as sent.
-
-        :param medium: The medium of the token.
-        :type medium: str
-        :param address: The address of the token.
-        :type address: str
-=======
         """
         Updates the invite tokens associated with a given 3PID to mark them as
         delivered to a homeserver so they're not delivered again in the future.
@@ -281,7 +259,6 @@
         :type medium: unicode
         :param address: The address of the 3PID to update tokens for.
         :type address: unicode
->>>>>>> 1156e5e1
         """
         cur = self.sydent.db.cursor()
 
