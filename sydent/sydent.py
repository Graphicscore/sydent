--- conflicted
+++ resolved
@@ -307,10 +307,6 @@
     Args:
         config_dict (dict): the configuration dictionary to be parsed
     """
-<<<<<<< HEAD
-
-    cfg = configparser.ConfigParser()
-=======
     # Build a config dictionary from the defaults merged with the given dictionary
     config = CONFIG_DEFAULTS
     for section, section_dict in config_dict.items():
@@ -320,7 +316,7 @@
             config[section][option] = config_dict[section][option]
 
     # Build a ConfigParser from the merged dictionary
-    cfg = ConfigParser.SafeConfigParser()
+    cfg = configparser.ConfigParser()
     for section, section_dict in config.items():
         cfg.add_section(section)
         for option, value in section_dict.items():
@@ -332,45 +328,24 @@
 def parse_config_file(config_file):
     """Parse the given config from a filepath, populating missing items and
     sections
->>>>>>> 48c4c0a6
-
     Args:
         config_file (str): the file to be parsed
     """
     # if the config file doesn't exist, prepopulate the config object
     # with the defaults, in the right section.
-<<<<<<< HEAD
-    if not os.path.exists(config_file):
-        for sect, entries in CONFIG_DEFAULTS.items():
-            cfg.add_section(sect)
-            for k, v in entries.items():
-                cfg.set(sect, k, v)
-    else:
-        # otherwise, we have to put the defaults in the DEFAULT section,
-        # to ensure that they don't override anyone's settings which are
-        # in their config file in the default section (which is likely,
-        # because sydent used to be braindead).
-        for sect, entries in CONFIG_DEFAULTS.items():
-            cfg.add_section(sect)
-            for k, v in entries.items():
-                cfg.set(configparser.DEFAULTSECT, k, v)
-
-        cfg.read(config_file)
-=======
     #
     # otherwise, we have to put the defaults in the DEFAULT section,
     # to ensure that they don't override anyone's settings which are
     # in their config file in the default section (which is likely,
     # because sydent used to be braindead).
     use_defaults = not os.path.exists(config_file)
-    cfg = ConfigParser.SafeConfigParser()
+    cfg = configparser.ConfigParser()
     for sect, entries in CONFIG_DEFAULTS.items():
         cfg.add_section(sect)
         for k, v in entries.items():
-            cfg.set(ConfigParser.DEFAULTSECT if use_defaults else sect, k, v)
+            cfg.set(configparser.DEFAULTSECT if use_defaults else sect, k, v)
 
     cfg.read(config_file)
->>>>>>> 48c4c0a6
 
     return cfg
 
