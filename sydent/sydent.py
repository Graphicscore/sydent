# -*- coding: utf-8 -*-

# Copyright 2014 OpenMarket Ltd
# Copyright 2018 New Vector Ltd
<<<<<<< HEAD
# Copyright 2019 New Vector Ltd
=======
# Copyright 2019 The Matrix.org Foundation C.I.C.
>>>>>>> dcda2dc7
#
# Licensed under the Apache License, Version 2.0 (the "License");
# you may not use this file except in compliance with the License.
# You may obtain a copy of the License at
#
#     http://www.apache.org/licenses/LICENSE-2.0
#
# Unless required by applicable law or agreed to in writing, software
# distributed under the License is distributed on an "AS IS" BASIS,
# WITHOUT WARRANTIES OR CONDITIONS OF ANY KIND, either express or implied.
# See the License for the specific language governing permissions and
# limitations under the License.

import ConfigParser
import logging
import logging.handlers
import os
import pickle

import twisted.internet.reactor
from twisted.internet import task
from twisted.python import log

from db.sqlitedb import SqliteDatabase

from netaddr import IPSet, IPNetwork

from http.httpcommon import SslComponents
from http.httpserver import (
    ClientApiHttpServer, ReplicationHttpsServer,
    InternalApiHttpServer,
)
from http.httpsclient import ReplicationHttpsClient
from http.servlets.blindlysignstuffservlet import BlindlySignStuffServlet
from http.servlets.pubkeyservlets import EphemeralPubkeyIsValidServlet, PubkeyIsValidServlet
from http.servlets.termsservlet import TermsServlet
from validators.emailvalidator import EmailValidator
from validators.msisdnvalidator import MsisdnValidator
from hs_federation.verifier import Verifier

from util.hash import sha256_and_url_safe_base64
from util.tokenutils import generateAlphanumericTokenOfLength

from sign.ed25519 import SydentEd25519

from http.servlets.emailservlet import EmailRequestCodeServlet, EmailValidateCodeServlet
from http.servlets.msisdnservlet import MsisdnRequestCodeServlet, MsisdnValidateCodeServlet
from http.servlets.lookupservlet import LookupServlet
from http.servlets.bulklookupservlet import BulkLookupServlet
from http.servlets.lookupv2servlet import LookupV2Servlet
from http.servlets.hashdetailsservlet import HashDetailsServlet
from http.servlets.pubkeyservlets import Ed25519Servlet
from http.servlets.threepidbindservlet import ThreePidBindServlet
from http.servlets.threepidunbindservlet import ThreePidUnbindServlet
from http.servlets.replication import ReplicationPushServlet
from http.servlets.getvalidated3pidservlet import GetValidated3pidServlet
from http.servlets.store_invite_servlet import StoreInviteServlet
from http.servlets.infoservlet import InfoServlet
from http.servlets.internalinfoservlet import InternalInfoServlet
from http.servlets.profilereplicationservlet import ProfileReplicationServlet
from http.servlets.userdirectorysearchservlet import UserDirectorySearchServlet
from http.servlets.v1_servlet import V1Servlet
from http.servlets.accountservlet import AccountServlet
from http.servlets.registerservlet import RegisterServlet
from http.servlets.logoutservlet import LogoutServlet
from http.servlets.v2_servlet import V2Servlet
from http.info import Info

from db.valsession import ThreePidValSessionStore
from db.hashing_metadata import HashingMetadataStore

from threepid.bind import ThreepidBinder

from replication.pusher import Pusher

logger = logging.getLogger(__name__)

def list_from_comma_sep_string(rawstr):
    if rawstr == '':
        return []
    return [x.strip() for x in rawstr.split(',')]


CONFIG_DEFAULTS = {
    'general': {
        'server.name': '',
        'log.path': '',
        'log.level': 'INFO',
        'pidfile.path': 'sydent.pid',
<<<<<<< HEAD
        'shadow.hs.master': '',
        'shadow.hs.slave': '',
        'ips.nonshadow': '',  # comma separated list of CIDR ranges which /info will return non-shadow HS to.
        # Timestamp in milliseconds, or string in the form of e.g. "2w" for two weeks,
        # which defines the time during which an invite will be valid on this server
        # from the time it has been received.
        'invites.validity_period': '',
        # Path to file detailing the configuration of the /info and /internal-info servlets.
        # More information can be found in docs/info.md.
        'info_path': 'info.yaml',
=======
        'terms.path': '',
>>>>>>> dcda2dc7

        # The following can be added to your local config file to enable prometheus
        # support.
        # 'prometheus_port': '8080',  # The port to serve metrics on
        # 'prometheus_addr': '',  # The address to bind to. Empty string means bind to all.

        # The following can be added to your local config file to enable sentry support.
        # 'sentry_dsn': 'https://...'  # The DSN has configured in the sentry instance project.
    },
    'db': {
        'db.file': 'sydent.db',
    },
    'http': {
        'clientapi.http.bind_address': '::',
        'clientapi.http.port': '8090',
        # internalapi.http.bind_address defaults to '::1'
        'internalapi.http.port': '',
        'replication.https.certfile': '',
        'replication.https.cacert': '', # This should only be used for testing
        'replication.https.bind_address': '::',
        'replication.https.port': '4434',
        'obey_x_forwarded_for': 'False',
        'federation.verifycerts': 'True',
    },
    'email': {
        'email.template': 'res/email.template',
        'email.from': 'Sydent Validation <noreply@{hostname}>',
        'email.subject': 'Your Validation Token',
        'email.invite.subject': '%(sender_display_name)s has invited you to chat',
        'email.smtphost': 'localhost',
        'email.smtpport': '25',
        'email.smtpusername': '',
        'email.smtppassword': '',
        'email.hostname': '',
        'email.tlsmode': '0',
    },
    'sms': {
        'bodyTemplate': 'Your code is {token}',
    },
    'crypto': {
        'ed25519.signingkey': '',
    },
    'userdir': {
        'userdir.allowed_homeservers': '',
    },
}


class Sydent:
    def __init__(self):
        self.config_file = os.environ.get('SYDENT_CONF', "sydent.conf")
        self.cfg = parse_config(self.config_file)

        log_format = (
            "%(asctime)s - %(name)s - %(lineno)d - %(levelname)s"
            " - %(message)s"
        )
        formatter = logging.Formatter(log_format)

        logPath = self.cfg.get('general', "log.path")
        if logPath != '':
            handler = logging.handlers.TimedRotatingFileHandler(
                logPath, when='midnight', backupCount=365
            )
            handler.setFormatter(formatter)
            def sighup(signum, stack):
                logger.info("Closing log file due to SIGHUP")
                handler.doRollover()
                logger.info("Opened new log file due to SIGHUP")
        else:
            handler = logging.StreamHandler()

        handler.setFormatter(formatter)
        rootLogger = logging.getLogger('')
        rootLogger.setLevel(self.cfg.get('general', 'log.level'))
        rootLogger.addHandler(handler)

        logger.info("Starting Sydent server")

        self.pidfile = self.cfg.get('general', "pidfile.path");

        self.nonshadow_ips = None
        ips = self.cfg.get('general', "ips.nonshadow");
        if ips:
            self.nonshadow_ips = IPSet()
            ips = ips.split(',')
            for ip in ips:
                self.nonshadow_ips.add(IPNetwork(ip))

        observer = log.PythonLoggingObserver()
        observer.start()

        self.db = SqliteDatabase(self).db

        self.server_name = self.cfg.get('general', 'server.name')
        if self.server_name == '':
            self.server_name = os.uname()[1]
            logger.warn(("You had not specified a server name. I have guessed that this server is called '%s' "
                        + "and saved this in the config file. If this is incorrect, you should edit server.name in "
                        + "the config file.") % (self.server_name,))
            self.cfg.set('general', 'server.name', self.server_name)
            self.save_config()

        self.shadow_hs_master = self.cfg.get('general', 'shadow.hs.master')
        self.shadow_hs_slave  = self.cfg.get('general', 'shadow.hs.slave')

        self.user_dir_allowed_hses = set(list_from_comma_sep_string(
            self.cfg.get('userdir', 'userdir.allowed_homeservers', '')
        ))

        self.invites_validity_period = parse_duration(
            self.cfg.get('general', 'invites.validity_period'),
        )

        if self.cfg.has_option("general", "sentry_dsn"):
            # Only import and start sentry SDK if configured.
            import sentry_sdk
            sentry_sdk.init(
                dsn=self.cfg.get("general", "sentry_dsn"),
            )
            with sentry_sdk.configure_scope() as scope:
                scope.set_tag("sydent_server_name", self.server_name)

        if self.cfg.has_option("general", "prometheus_port"):
            import prometheus_client
            prometheus_client.start_http_server(
                port=self.cfg.getint("general", "prometheus_port"),
                addr=self.cfg.get("general", "prometheus_addr"),
            )

        # See if a pepper already exists in the database
        # Note: This MUST be run before we start serving requests, otherwise lookups for
        # 3PID hashes may come in before we've completed generating them
        hashing_metadata_store = HashingMetadataStore(self)
        lookup_pepper = hashing_metadata_store.get_lookup_pepper()
        if not lookup_pepper:
            # No pepper defined in the database, generate one
            lookup_pepper = generateAlphanumericTokenOfLength(5)

            # Store it in the database and rehash 3PIDs
            hashing_metadata_store.store_lookup_pepper(sha256_and_url_safe_base64,
                                                       lookup_pepper)

        self.validators = Validators()
        self.validators.email = EmailValidator(self)
        self.validators.msisdn = MsisdnValidator(self)

        self.keyring = Keyring()
        self.keyring.ed25519 = SydentEd25519(self).signing_key
        self.keyring.ed25519.alg = 'ed25519'

        self.sig_verifier = Verifier(self)

        self.servlets = Servlets()
        self.servlets.v1 = V1Servlet(self)
        self.servlets.v2 = V2Servlet(self)
        self.servlets.emailRequestCode = EmailRequestCodeServlet(self)
        self.servlets.emailValidate = EmailValidateCodeServlet(self)
        self.servlets.msisdnRequestCode = MsisdnRequestCodeServlet(self)
        self.servlets.msisdnValidate = MsisdnValidateCodeServlet(self)
        self.servlets.lookup = LookupServlet(self)
        self.servlets.bulk_lookup = BulkLookupServlet(self)
        self.servlets.hash_details = HashDetailsServlet(self, lookup_pepper)
        self.servlets.lookup_v2 = LookupV2Servlet(self, lookup_pepper)
        self.servlets.pubkey_ed25519 = Ed25519Servlet(self)
        self.servlets.pubkeyIsValid = PubkeyIsValidServlet(self)
        self.servlets.ephemeralPubkeyIsValid = EphemeralPubkeyIsValidServlet(self)
        self.servlets.threepidBind = ThreePidBindServlet(self)
        self.servlets.threepidUnbind = ThreePidUnbindServlet(self)
        self.servlets.replicationPush = ReplicationPushServlet(self)
        self.servlets.getValidated3pid = GetValidated3pidServlet(self)
        self.servlets.storeInviteServlet = StoreInviteServlet(self)
        self.servlets.blindlySignStuffServlet = BlindlySignStuffServlet(self)
<<<<<<< HEAD
        self.servlets.profileReplicationServlet = ProfileReplicationServlet(self)
        self.servlets.userDirectorySearchServlet = UserDirectorySearchServlet(self)

        info = Info(self, self.cfg.get("general", "info_path"))
        self.servlets.info = InfoServlet(self, info)
        self.servlets.internalInfo = InternalInfoServlet(self, info)
=======
        self.servlets.termsServlet = TermsServlet(self)
        self.servlets.accountServlet = AccountServlet(self)
        self.servlets.registerServlet = RegisterServlet(self)
        self.servlets.logoutServlet = LogoutServlet(self)
>>>>>>> dcda2dc7

        self.threepidBinder = ThreepidBinder(self, info)

        self.sslComponents = SslComponents(self)

        self.clientApiHttpServer = ClientApiHttpServer(self)
        self.replicationHttpsServer = ReplicationHttpsServer(self)
        self.replicationHttpsClient = ReplicationHttpsClient(self)

        self.pusher = Pusher(self)

        # A dedicated validation session store just to clean up old sessions every N minutes
        self.cleanupValSession = ThreePidValSessionStore(self)
        cb = task.LoopingCall(self.cleanupValSession.deleteOldSessions)
        cb.start(10 * 60.0)

    def save_config(self):
        fp = open(self.config_file, 'w')
        self.cfg.write(fp)
        fp.close()

    def run(self):
        self.clientApiHttpServer.setup()
        self.replicationHttpsServer.setup()
        self.pusher.setup()

        internalport = self.cfg.get('http', 'internalapi.http.port')
        if internalport:
            try:
                interface = self.cfg.get('http', 'internalapi.http.bind_address')
            except ConfigParser.NoOptionError:
                interface = '::1'
            self.internalApiHttpServer = InternalApiHttpServer(self)
            self.internalApiHttpServer.setup(interface, int(internalport))

        if self.pidfile:
            with open(self.pidfile, 'w') as pidfile:
                pidfile.write(str(os.getpid()) + "\n")

        twisted.internet.reactor.run()

    def ip_from_request(self, request):
        if (self.cfg.get('http', 'obey_x_forwarded_for') and
                request.requestHeaders.hasHeader("X-Forwarded-For")):
            return request.requestHeaders.getRawHeaders("X-Forwarded-For")[0]
        return request.getClientIP()


class Validators:
    pass


class Servlets:
    pass


class Keyring:
    pass


def parse_config(config_file):
    """Parse the given config file, populating missing items and sections

    Args:
        config_file (str): the file to be parsed
    """

    cfg = ConfigParser.SafeConfigParser()

    # if the config file doesn't exist, prepopulate the config object
    # with the defaults, in the right section.
    if not os.path.exists(config_file):
        for sect, entries in CONFIG_DEFAULTS.items():
            cfg.add_section(sect)
            for k, v in entries.items():
                cfg.set(sect, k, v)
    else:
        # otherwise, we have to put the defaults in the DEFAULT section,
        # to ensure that they don't override anyone's settings which are
        # in their config file in the default section (which is likely,
        # because sydent used to be braindead).
        for sect, entries in CONFIG_DEFAULTS.items():
            cfg.add_section(sect)
            for k, v in entries.items():
                cfg.set(ConfigParser.DEFAULTSECT, k, v)

        cfg.read(config_file)

    return cfg


def parse_duration(value):
    if not len(value):
        return None

    try:
        return int(value)
    except ValueError:
        pass

    second = 1000
    minute = 60 * second
    hour = 60 * minute
    day = 24 * hour
    week = 7 * day
    year = 365 * day
    sizes = {"s": second, "m": minute, "h": hour, "d": day, "w": week, "y": year}
    size = 1
    suffix = value[-1]
    if suffix in sizes:
        value = value[:-1]
        size = sizes[suffix]
    return int(value) * size


if __name__ == '__main__':
    syd = Sydent()
    syd.run()<|MERGE_RESOLUTION|>--- conflicted
+++ resolved
@@ -2,11 +2,7 @@
 
 # Copyright 2014 OpenMarket Ltd
 # Copyright 2018 New Vector Ltd
-<<<<<<< HEAD
 # Copyright 2019 New Vector Ltd
-=======
-# Copyright 2019 The Matrix.org Foundation C.I.C.
->>>>>>> dcda2dc7
 #
 # Licensed under the Apache License, Version 2.0 (the "License");
 # you may not use this file except in compliance with the License.
@@ -96,7 +92,7 @@
         'log.path': '',
         'log.level': 'INFO',
         'pidfile.path': 'sydent.pid',
-<<<<<<< HEAD
+        'terms.path': '',
         'shadow.hs.master': '',
         'shadow.hs.slave': '',
         'ips.nonshadow': '',  # comma separated list of CIDR ranges which /info will return non-shadow HS to.
@@ -107,9 +103,6 @@
         # Path to file detailing the configuration of the /info and /internal-info servlets.
         # More information can be found in docs/info.md.
         'info_path': 'info.yaml',
-=======
-        'terms.path': '',
->>>>>>> dcda2dc7
 
         # The following can be added to your local config file to enable prometheus
         # support.
@@ -283,19 +276,16 @@
         self.servlets.getValidated3pid = GetValidated3pidServlet(self)
         self.servlets.storeInviteServlet = StoreInviteServlet(self)
         self.servlets.blindlySignStuffServlet = BlindlySignStuffServlet(self)
-<<<<<<< HEAD
         self.servlets.profileReplicationServlet = ProfileReplicationServlet(self)
         self.servlets.userDirectorySearchServlet = UserDirectorySearchServlet(self)
-
-        info = Info(self, self.cfg.get("general", "info_path"))
-        self.servlets.info = InfoServlet(self, info)
-        self.servlets.internalInfo = InternalInfoServlet(self, info)
-=======
         self.servlets.termsServlet = TermsServlet(self)
         self.servlets.accountServlet = AccountServlet(self)
         self.servlets.registerServlet = RegisterServlet(self)
         self.servlets.logoutServlet = LogoutServlet(self)
->>>>>>> dcda2dc7
+
+        info = Info(self, self.cfg.get("general", "info_path"))
+        self.servlets.info = InfoServlet(self, info)
+        self.servlets.internalInfo = InternalInfoServlet(self, info)
 
         self.threepidBinder = ThreepidBinder(self, info)
 
