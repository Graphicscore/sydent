--- conflicted
+++ resolved
@@ -72,12 +72,9 @@
         'server.name': '',
         'log.path': '',
         'pidfile.path': 'sydent.pid',
-<<<<<<< HEAD
         'shadow.hs.master': '',
         'shadow.hs.slave': '',
-=======
         'ips.nonshadow': '',  # \n separated list of CIDR ranges which /info will return non-shadow HS to.
->>>>>>> 1de07b63
         # db
         'db.file': 'sydent.db',
         # http
