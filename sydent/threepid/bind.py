--- conflicted
+++ resolved
@@ -65,12 +65,8 @@
 
     def __init__(self, sydent, info):
         self.sydent = sydent
-<<<<<<< HEAD
         self._info = info
-
-=======
         self.hashing_store = HashingMetadataStore(sydent)
->>>>>>> 81f0de79
 
     def addBinding(self, medium, address, mxid):
         """Binds the given 3pid to the given mxid.
