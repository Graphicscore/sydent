# -*- coding: utf-8 -*-

# Copyright 2016 OpenMarket Ltd
# Copyright 2017 Vector Creations Ltd
#
# Licensed under the Apache License, Version 2.0 (the "License");
# you may not use this file except in compliance with the License.
# You may obtain a copy of the License at
#
#     http://www.apache.org/licenses/LICENSE-2.0
#
# Unless required by applicable law or agreed to in writing, software
# distributed under the License is distributed on an "AS IS" BASIS,
# WITHOUT WARRANTIES OR CONDITIONS OF ANY KIND, either express or implied.
# See the License for the specific language governing permissions and
# limitations under the License.

import logging
from twisted.web.resource import Resource
import phonenumbers

from sydent.validators import (
    IncorrectClientSecretException, SessionExpiredException, DestinationRejectedException
)

from sydent.http.servlets import get_args, jsonwrap, send_cors
from sydent.util.stringutils import is_valid_client_secret
from sydent.http.auth import authIfV2
from sydent.util.stringutils import is_valid_client_secret


logger = logging.getLogger(__name__)


class MsisdnRequestCodeServlet(Resource):
    isLeaf = True

    def __init__(self, syd):
        self.sydent = syd

    @jsonwrap
    def render_POST(self, request):
        send_cors(request)

        authIfV2(self.sydent, request)

        args = get_args(request, ('phone_number', 'country', 'client_secret', 'send_attempt'))

        raw_phone_number = args['phone_number']
        country = args['country']
        sendAttempt = args['send_attempt']
        clientSecret = args['client_secret']

        if not is_valid_client_secret(clientSecret):
            request.setResponseCode(400)
            return {
                'errcode': 'M_INVALID_PARAM',
                'error': 'Invalid client_secret provided'
            }

        if not is_valid_client_secret(clientSecret):
            request.setResponseCode(400)
            return {
                'errcode': 'M_INVALID_PARAM',
                'error': 'Invalid value for client_secret',
            }

        try:
            phone_number_object = phonenumbers.parse(raw_phone_number, country)
        except Exception as e:
            logger.warn("Invalid phone number given: %r", e)
            request.setResponseCode(400)
            return {'errcode': 'M_INVALID_PHONE_NUMBER', 'error': "Invalid phone number" }

        msisdn = phonenumbers.format_number(
            phone_number_object, phonenumbers.PhoneNumberFormat.E164
        )[1:]

        # International formatted number. The same as an E164 but with spaces
        # in appropriate places to make it nicer for the humans.
        intl_fmt = phonenumbers.format_number(
            phone_number_object, phonenumbers.PhoneNumberFormat.INTERNATIONAL
        )

        resp = None

        try:
            sid = self.sydent.validators.msisdn.requestToken(
                phone_number_object, clientSecret, sendAttempt, None
            )
        except DestinationRejectedException:
            logger.error("Destination rejected for number: %s", msisdn);
            request.setResponseCode(400)
            resp = {'errcode': 'M_DESTINATION_REJECTED', 'error': 'Phone numbers in this country are not currently supported'}
        except Exception as e:
            logger.error("Exception sending SMS: %r", e);
            request.setResponseCode(500)
            resp = {'errcode': 'M_UNKNOWN', 'error':'Internal Server Error'}

        if not resp:
            resp = {
                'success': True, 'sid': str(sid),
                'msisdn': msisdn, 'intl_fmt': intl_fmt,
            }

        return resp

    def render_OPTIONS(self, request):
        send_cors(request)
        request.setResponseCode(200)
        return b''


class MsisdnValidateCodeServlet(Resource):
    isLeaf = True

    def __init__(self, syd):
        self.sydent = syd

    def render_GET(self, request):
        send_cors(request)

        err, args = get_args(request, ('token', 'sid', 'client_secret'))
        if err:
            msg = "Verification failed: Your request was invalid."
        else:
            resp = self.do_validate_request(args)
            if 'success' in resp and resp['success']:
                msg = "Verification successful! Please return to your Matrix client to continue."
                if 'next_link' in args:
                    next_link = args['next_link']
                    request.setResponseCode(302)
                    request.setHeader("Location", next_link)
            else:
                request.setResponseCode(400)
                msg = "Verification failed: you may need to request another verification text"

        templateFile = self.sydent.cfg.get('http', 'verify_response_template')

        request.setHeader("Content-Type", "text/html")
        return open(templateFile).read().decode('utf8') % {'message': msg}

    @jsonwrap
    def render_POST(self, request):
        send_cors(request)

        authIfV2(self.sydent, request)

        args = get_args(request, ('token', 'sid', 'client_secret'))

        return self.do_validate_request(args)

    def do_validate_request(self, args):
        sid = args['sid']
        tokenString = args['token']
        clientSecret = args['client_secret']

        if not is_valid_client_secret(clientSecret):
            return {
                'errcode': 'M_INVALID_PARAM',
<<<<<<< HEAD
                'error': 'Invalid value for client_secret',
=======
                'error': 'Invalid client_secret provided'
>>>>>>> 7a496440
            }

        try:
            resp = self.sydent.validators.msisdn.validateSessionWithToken(sid, clientSecret, tokenString)
        except IncorrectClientSecretException:
            return {'success': False, 'errcode': 'M_INCORRECT_CLIENT_SECRET',
                    'error': "Client secret does not match the one given when requesting the token"}
        except SessionExpiredException:
            return {'success': False, 'errcode': 'M_SESSION_EXPIRED',
                    'error': "This validation session has expired: call requestToken again"}

        if not resp:
            resp = {'success': False}

        return resp

    def render_OPTIONS(self, request):
        send_cors(request)
        request.setResponseCode(200)
        return b''<|MERGE_RESOLUTION|>--- conflicted
+++ resolved
@@ -158,11 +158,7 @@
         if not is_valid_client_secret(clientSecret):
             return {
                 'errcode': 'M_INVALID_PARAM',
-<<<<<<< HEAD
                 'error': 'Invalid value for client_secret',
-=======
-                'error': 'Invalid client_secret provided'
->>>>>>> 7a496440
             }
 
         try:
