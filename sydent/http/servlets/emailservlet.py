# -*- coding: utf-8 -*-

# Copyright 2014 OpenMarket Ltd
#
# Licensed under the Apache License, Version 2.0 (the "License");
# you may not use this file except in compliance with the License.
# You may obtain a copy of the License at
#
#     http://www.apache.org/licenses/LICENSE-2.0
#
# Unless required by applicable law or agreed to in writing, software
# distributed under the License is distributed on an "AS IS" BASIS,
# WITHOUT WARRANTIES OR CONDITIONS OF ANY KIND, either express or implied.
# See the License for the specific language governing permissions and
# limitations under the License.

from twisted.web.resource import Resource

from sydent.util.stringutils import is_valid_client_secret
from sydent.util.emailutils import EmailAddressException, EmailSendException
from sydent.validators import (
    SessionExpiredException,
    IncorrectClientSecretException,
    NextLinkValidationException,
)
from sydent.util.stringutils import is_valid_client_secret

from sydent.http.servlets import get_args, jsonwrap, send_cors
from sydent.http.auth import authIfV2


class EmailRequestCodeServlet(Resource):
    isLeaf = True

    def __init__(self, syd):
        self.sydent = syd

    @jsonwrap
    def render_POST(self, request):
        send_cors(request)

        authIfV2(self.sydent, request)

        args = get_args(request, ('email', 'client_secret', 'send_attempt'))

        email = args['email']
<<<<<<< HEAD
        clientSecret = args['client_secret']

        if not is_valid_client_secret(clientSecret):
            request.setResponseCode(400)
            return {
                'errcode': 'M_INVALID_PARAM',
                'error': 'Invalid value for client_secret',
            }

=======
>>>>>>> 7a496440
        sendAttempt = args['send_attempt']
        clientSecret = args['client_secret']

        if not is_valid_client_secret(clientSecret):
            request.setResponseCode(400)
            return {
                'errcode': 'M_INVALID_PARAM',
                'error': 'Invalid client_secret provided'
            }

        ipaddress = self.sydent.ip_from_request(request)

        nextLink = None
        if 'next_link' in args and not args['next_link'].startswith("file:///"):
            nextLink = args['next_link']

        resp = None

        try:
            sid = self.sydent.validators.email.requestToken(
                email, clientSecret, sendAttempt, nextLink, ipaddress=ipaddress
            )
        except EmailAddressException:
            request.setResponseCode(400)
            resp = {'errcode': 'M_INVALID_EMAIL', 'error':'Invalid email address'}
        except EmailSendException:
            request.setResponseCode(500)
            resp = {'errcode': 'M_EMAIL_SEND_ERROR', 'error': 'Failed to send email'}

        if not resp:
            resp = {'success': True, 'sid': str(sid)}

        return resp

    def render_OPTIONS(self, request):
        send_cors(request)
        request.setResponseCode(200)
        return b''


class EmailValidateCodeServlet(Resource):
    isLeaf = True

    def __init__(self, syd):
        self.sydent = syd

    def render_GET(self, request):
        resp = None
        try:
            resp = self.do_validate_request(request)
        except:
            pass
        if resp and 'success' in resp and resp['success']:
            #msg = "Verification successful! Please return to your Matrix client to continue."
            msg = u"Vérification réussie! Vous pouvez maintenant utiliser l’application."
            if 'nextLink' in request.args:
                next_link = request.args['nextLink'][0]
                if not next_link.startswith("file:///"):
                    request.setResponseCode(302)
                    request.setHeader("Location", next_link)
        else:
            #msg = "Verification failed: you may need to request another verification email"
            msg = u"La vérification a échoué: essayez de recommencer la procédure."

        templateFile = self.sydent.cfg.get('http', 'verify_response_template')

        request.setHeader("Content-Type", "text/html")
        return (open(templateFile).read().decode('utf8') % {'message': msg}).encode('utf8')

    @jsonwrap
    def render_POST(self, request):
        authIfV2(self.sydent, request)

        return self.do_validate_request(request)

    def do_validate_request(self, request):
        send_cors(request)

        args = get_args(request, ('token', 'sid', 'client_secret'))

        sid = args['sid']
        tokenString = args['token']
        clientSecret = args['client_secret']

        if not is_valid_client_secret(clientSecret):
            request.setResponseCode(400)
            return {
                'errcode': 'M_INVALID_PARAM',
<<<<<<< HEAD
                'error': 'Invalid value for client_secret',
            }

        # Safely extract next_link from request arguments
        next_link = request.args.get('nextLink')
        if next_link:
            next_link = next_link[0]

=======
                'error': 'Invalid client_secret provided'
            }

>>>>>>> 7a496440
        try:
            resp = self.sydent.validators.email.validateSessionWithToken(
                sid, clientSecret, tokenString, next_link
            )
        except IncorrectClientSecretException:
            return {'success': False, 'errcode': 'M_INCORRECT_CLIENT_SECRET',
                    'error': "Client secret does not match the one given when requesting the token"}
        except SessionExpiredException:
            return {'success': False, 'errcode': 'M_SESSION_EXPIRED',
                    'error': "This validation session has expired: call requestToken again"}
        except NextLinkValidationException:
            return {
                'success': False,
                'errcode': 'M_UNKNOWN',
                'error': (
                    "The provided 'next_link' is invalid for this session. "
                    "Try requesting a new token"
                )
            }

        if not resp:
            resp = {'success': False}

        return resp

    def render_OPTIONS(self, request):
        send_cors(request)
        request.setResponseCode(200)
        return b''<|MERGE_RESOLUTION|>--- conflicted
+++ resolved
@@ -44,18 +44,6 @@
         args = get_args(request, ('email', 'client_secret', 'send_attempt'))
 
         email = args['email']
-<<<<<<< HEAD
-        clientSecret = args['client_secret']
-
-        if not is_valid_client_secret(clientSecret):
-            request.setResponseCode(400)
-            return {
-                'errcode': 'M_INVALID_PARAM',
-                'error': 'Invalid value for client_secret',
-            }
-
-=======
->>>>>>> 7a496440
         sendAttempt = args['send_attempt']
         clientSecret = args['client_secret']
 
@@ -144,7 +132,6 @@
             request.setResponseCode(400)
             return {
                 'errcode': 'M_INVALID_PARAM',
-<<<<<<< HEAD
                 'error': 'Invalid value for client_secret',
             }
 
@@ -153,11 +140,6 @@
         if next_link:
             next_link = next_link[0]
 
-=======
-                'error': 'Invalid client_secret provided'
-            }
-
->>>>>>> 7a496440
         try:
             resp = self.sydent.validators.email.validateSessionWithToken(
                 sid, clientSecret, tokenString, next_link
