# -*- coding: utf-8 -*-

# Copyright 2014 OpenMarket Ltd
#
# Licensed under the Apache License, Version 2.0 (the "License");
# you may not use this file except in compliance with the License.
# You may obtain a copy of the License at
#
#     http://www.apache.org/licenses/LICENSE-2.0
#
# Unless required by applicable law or agreed to in writing, software
# distributed under the License is distributed on an "AS IS" BASIS,
# WITHOUT WARRANTIES OR CONDITIONS OF ANY KIND, either express or implied.
# See the License for the specific language governing permissions and
# limitations under the License.
from __future__ import absolute_import

from twisted.web.resource import Resource

from sydent.http.servlets import jsonwrap, get_args
from sydent.http.auth import authIfV2
from sydent.db.valsession import ThreePidValSessionStore
from sydent.util.stringutils import is_valid_client_secret
<<<<<<< HEAD
from sydent.validators import SessionExpiredException, IncorrectClientSecretException, InvalidSessionIdException,\
    SessionNotValidatedException
from sydent.util.stringutils import is_valid_client_secret
=======
from sydent.validators import (
    IncorrectClientSecretException,
    InvalidSessionIdException,
    SessionExpiredException,
    SessionNotValidatedException,
)

>>>>>>> 1156e5e1

class GetValidated3pidServlet(Resource):
    isLeaf = True

    def __init__(self, syd):
        self.sydent = syd

    @jsonwrap
    def render_GET(self, request):
        authIfV2(self.sydent, request)

        args = get_args(request, ('sid', 'client_secret'))

        sid = args['sid']
        clientSecret = args['client_secret']

        if not is_valid_client_secret(clientSecret):
            request.setResponseCode(400)
            return {
                'errcode': 'M_INVALID_PARAM',
                'error': 'Invalid value for client_secret',
            }

        valSessionStore = ThreePidValSessionStore(self.sydent)

        noMatchError = {'errcode': 'M_NO_VALID_SESSION',
                        'error': "No valid session was found matching that sid and client secret"}

        try:
            s = valSessionStore.getValidatedSession(sid, clientSecret)
        except (IncorrectClientSecretException, InvalidSessionIdException):
            request.setResponseCode(404)
            return noMatchError
        except SessionExpiredException:
            request.setResponseCode(400)
            return {'errcode': 'M_SESSION_EXPIRED',
                    'error': "This validation session has expired: call requestToken again"}
        except SessionNotValidatedException:
            request.setResponseCode(400)
            return {'errcode': 'M_SESSION_NOT_VALIDATED',
                    'error': "This validation session has not yet been completed"}

        return {'medium': s.medium, 'address': s.address, 'validated_at': s.mtime}<|MERGE_RESOLUTION|>--- conflicted
+++ resolved
@@ -21,11 +21,6 @@
 from sydent.http.auth import authIfV2
 from sydent.db.valsession import ThreePidValSessionStore
 from sydent.util.stringutils import is_valid_client_secret
-<<<<<<< HEAD
-from sydent.validators import SessionExpiredException, IncorrectClientSecretException, InvalidSessionIdException,\
-    SessionNotValidatedException
-from sydent.util.stringutils import is_valid_client_secret
-=======
 from sydent.validators import (
     IncorrectClientSecretException,
     InvalidSessionIdException,
@@ -33,7 +28,6 @@
     SessionNotValidatedException,
 )
 
->>>>>>> 1156e5e1
 
 class GetValidated3pidServlet(Resource):
     isLeaf = True
