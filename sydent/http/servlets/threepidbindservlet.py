--- conflicted
+++ resolved
@@ -48,11 +48,7 @@
             request.setResponseCode(400)
             return {
                 'errcode': 'M_INVALID_PARAM',
-<<<<<<< HEAD
                 'error': 'Invalid value for client_secret',
-=======
-                'error': 'Invalid client_secret provided'
->>>>>>> 7a496440
             }
 
         # Return the same error for not found / bad client secret otherwise people can get information about
