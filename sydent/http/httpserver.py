--- conflicted
+++ resolved
@@ -39,12 +39,7 @@
         identity = Resource()
         api = Resource()
         v1 = self.sydent.servlets.v1
-<<<<<<< HEAD
-        # also use the 'v1' servlet for v2 - it's just a ping responder
-        v2 = self.sydent.servlets.v1
-=======
         v2 = self.sydent.servlets.v2
->>>>>>> 81f0de79
 
         validate = Resource()
         email = Resource()
@@ -104,8 +99,6 @@
 
         v1.putChild('sign-ed25519', self.sydent.servlets.blindlySignStuffServlet)
 
-<<<<<<< HEAD
-
         # v2
         # note v2 loses the /api so goes on 'identity' not 'api'
         identity.putChild('v2', v2)
@@ -125,10 +118,8 @@
         v2.putChild('3pid', threepid)
         v2.putChild('store-invite', self.sydent.servlets.storeInviteServlet)
         v2.putChild('sign-ed25519', self.sydent.servlets.blindlySignStuffServlet)
-=======
         v2.putChild('lookup', lookup_v2)
         v2.putChild('hash_details', hash_details)
->>>>>>> 81f0de79
 
         self.factory = Site(root)
         self.factory.displayTracebacks = False
