--- conflicted
+++ resolved
@@ -140,13 +140,9 @@
         internal.putChild('bind', authenticated_bind)
 
         factory = Site(root)
-<<<<<<< HEAD
         factory.displayTracebacks = False
 
-        twisted.internet.reactor.listenTCP(port, factory)
-=======
         twisted.internet.reactor.listenTCP(port, factory, interface=interface)
->>>>>>> c6d12b67
 
 
 class ReplicationHttpsServer:
