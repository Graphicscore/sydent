--- conflicted
+++ resolved
@@ -47,16 +47,13 @@
 
         "phonenumbers",
         "pyopenssl",
-<<<<<<< HEAD
+        "attrs>=19.1.0",
+        "netaddr>=0.7.0",
+        "sortedcontainers>=2.1.0",
 
         "pynacl",
         "pyyaml",
         "netaddr",
-=======
-        "attrs>=19.1.0",
-        "netaddr>=0.7.0",
-        "sortedcontainers>=2.1.0",
->>>>>>> 3ce83d5f
     ],
     # make sure we package the sql files
     include_package_data=True,
